[![Python package](https://github.com/p3nGu1nZz/x-spanformer/actions/workflows/python-package.yml/badge.svg?branch=main)](https://github.com/p3nGu1nZz/x-spanformer/actions/workflows/python-package.yml)

# 🧠 X-Spanformer

**Tokenizer-free, span-aware transformer grounded in X-bar theory**  
X-Spanformer learns to segment and fuse overlapping spans directly from raw input—code, natural language, or hybrid strings—without relying on tokenizers. It uses span-induced controller vectors to steer computation and model structure in a linguistically grounded, modality-flexible way.

---

## 🚀 Key Features

- **Tokenizer-Free Encoding** – no subword splits or external segmenters  
- **Span-Aware Attention Routing** – structure is learned and fused into prefix/control signals  
- **Multi-Domain Compositionality** – supports code, prose, REPLs, Markdown, etc.  
- **Entropy-Annealed Training** – spans are initially exploratory, then crystallize over time  
- **X-Bar Inspired Representation** – spans learned hierarchically, with linguistic roles and projections  

---

## 📦 Data Format

Training examples follow this schema:

```json
{
  "input": ["The", " ", "quick", " ", "brown", " ", "fox", "."],
  "type": "natural_language",
  "span_labels": [
    { "span": [0, 0], "label": "determiner", "role": "specifier", "text": "The" },
    { "span": [2, 4], "label": "adjective_phrase", "role": "modifier", "text": "quick brown" },
    { "span": [6, 6], "label": "noun", "role": "subject", "text": "fox" }
  ]
}
```

For full details, see [`/examples`](./examples) and the companion compiler agent [`ox-bar`](https://github.com/.../ox-bar).

---

## 🧪 Data Preprocessing

Our preprocessing pipeline consists of two main stages:

### Stage 1: PDF to JSONL Conversion

To generate semantically coherent pretraining data without tokenizers, we use the [`pdf2seg`](https://pypi.org/project/pdf2seg) package:

```bash
pip install pdf2seg
```

Process scanned or structured PDFs into entropy-minimized text spans:

```bash
# Generate JSONL segments from PDFs
uv run -m x_spanformer.pipelines.pdf2jsonl \
  -i input_pdfs/ \
  -o data/pretraining/out \
  --name pretraining
```

### Stage 2: Vocabulary Induction

Generate a hybrid Unigram-LM vocabulary from the JSONL segments using the **Adaptive Unigram-LM Vocabulary Induction** algorithm:

```bash
# Induce vocabulary from JSONL segments
uv run -m x_spanformer.pipelines.jsonl2vocab \
  -i data/pretraining/out \
  -o data/vocab/out
```

This implements the mathematical formulation from Section 3.1 of our paper (Algorithm 1), featuring:

- **EM + Viterbi segmentation** with adaptive pruning based on perplexity and OOV thresholds
- **Shared text processing utilities** via `x_spanformer.pipelines.shared.text_processor` for consistent corpus loading across all pipelines
- **Comprehensive statistics output** including baseline/final perplexity, OOV rates, and pruning metrics
- **Schema-validated vocabulary pieces** using `VocabPiece` and `VocabStats` models
- **Multi-stage artifact generation** for transparency and debugging
- **Consolidated corpus output** (`corpus.jsonl`) ready for downstream vocab2embedding processing

### Stage 3: Seed Embeddings & Span Generation

Transform vocabulary into contextualized embeddings and span candidates using Section 3.2 algorithms:

```bash
# Generate embeddings from vocabulary and text sequences
uv run -m x_spanformer.pipelines.vocab2embedding \
  --vocab data/vocab/out/vocab.jsonl \
  --input data/vocab/out/corpus.jsonl \
  --output data/embeddings/ \
  --device cuda
```

This implements the unified algorithm from Section 3.2, featuring:

- **Forward-backward soft probability computation** adapted from HMMs for variable-length pieces
- **Vocabulary-aware Xavier initialization** with probability-adjusted embedding variance
- **Multi-scale dilated convolutions** for contextual encoding (kernels [3,5,7], dilations [1,2,4])
- **Vocabulary-informed span filtering** using alignment, compositional potential, and whitespace coherence

The pipeline outputs both `vocab.jsonl` (final vocabulary with probabilities) and `vocab_stats.json` (comprehensive training statistics), enabling detailed analysis of the vocabulary induction process.

All pipelines utilize shared utilities from `x_spanformer.pipelines.shared` for consistent text processing and schema validation, eliminating code duplication and ensuring data format consistency across the preprocessing workflow.

Use the output as either raw training strings (for unsupervised Phase I) or compile with `oxbar` to produce labeled span records.

This enables X-Spanformer to bootstrap span boundaries from real-world documents with high structural signal, without relying on brittle tokenization.

---

## � Testing Framework

X-Spanformer includes comprehensive test coverage organized into focused categories for maintainability and clear separation of concerns.

### Test Organization

- **`tests/pipelines/`** - Data processing pipeline tests
  - `test_pipelines_pdf2jsonl.py` - PDF→JSONL conversion with AI judging
  - `test_pipelines_jsonl2vocab.py` - Vocabulary induction (Section 3.1)
  - `test_pipelines_vocab2embedding.py` - Seed embeddings & span generation (Section 3.2)
  - `test_integration_vocab2embedding.py` - End-to-end integration validation

- **`tests/embedding/`** - Embedding analysis utilities (Section 3.2)
  - `test_pipeline.py` - Complete vocab2embedding pipeline validation

- **`tests/schema/`** - Pydantic schema validation
  - `test_schema.py` - Basic schema validation
  - `test_schema_comprehensive.py` - Comprehensive schema tests  
  - `test_schema_vocab.py` - Vocabulary schema validation

- **`tests/agents/`** - AI agent and content processing
  - `test_agents.py` - Base agent functionality
  - `test_comprehensive_judge.py` - Content judging tests
  - `test_e2e_ollama_client.py` - Ollama client integration

- **`tests/core/`** - Core utilities and configuration
  - `test_config_loader.py` - Configuration loading
  - `test_error_handling.py` - Error handling validation
  - `test_rich_utils.py` - Console output utilities
  - `test_vocab_*.py` - Vocabulary processing utilities

### Running Tests

```bash
# Run all tests
python -m pytest tests/

# Run specific test categories  
python -m pytest tests/embedding/      # Embedding tests (Section 3.2)
python -m pytest tests/pipelines/     # Pipeline tests (Sections 3.1, 3.2)
python -m pytest tests/schema/        # Schema validation tests

# Run with verbose output and coverage
python -m pytest tests/ -v --cov=x_spanformer

# Test specific pipeline components
python -m pytest tests/embedding/test_pipeline.py -v
python -m pytest tests/pipelines/test_pipelines_vocab2embedding.py -v
```

### Test Features

- **Mathematical Correctness** - Validates Section 3.1/3.2 algorithms (EM convergence, forward-backward consistency, Xavier initialization)
- **Integration Testing** - End-to-end pipeline validation with synthetic and real data
- **Schema Validation** - Pydantic model testing with edge cases and comprehensive coverage
- **Synthetic Data Generation** - Automated test data creation for consistent, reproducible testing
- **Modular Architecture** - Organized by functionality for easy navigation and maintenance

---

## �🧰 Repository Structure

```
x-spanformer/
├── x_spanformer/
│   ├── pipelines/        # Data processing pipelines
<<<<<<< HEAD
│   │   ├── shared/       # Shared utilities for consistent processing
│   │   │   ├── text_processor.py  # Text splitting and processing utilities
│   │   │   └── jsonl_processor.py # JSONL file handling and corpus management
=======
│   │   ├── shared/       # Shared utilities for consistent text processing and schema validation
│   │   │   └── text_processor.py # Unified corpus loading across all pipelines
>>>>>>> 2f60cba8
│   │   ├── pdf2jsonl.py  # PDF → JSONL conversion with AI judging
│   │   ├── jsonl2vocab.py # Hybrid Unigram-LM vocabulary induction
│   │   ├── vocab2embedding.py # Section 3.2: Seed embeddings & span generation
│   │   └── repo2jsonl.py # GitHub repository → JSONL conversion
│   ├── embedding/        # Embedding analysis & utilities (Section 3.2)
│   │   ├── embedding_utils.py # Loading, analysis, quality metrics
│   │   ├── span_analysis.py   # Span patterns, hierarchy, coverage
│   │   ├── embedding_viz.py   # Visualization tools (optional deps)
│   │   ├── analyze_results.py # CLI analysis workflows
│   │   └── test_pipeline.py   # Pipeline validation
│   ├── schema/           # Pydantic data models and validation
│   │   ├── pretrain_record.py # Training data schema
│   │   ├── vocab.py      # Vocabulary piece and statistics schemas
│   │   └── ...           # Other schema definitions
│   ├── agents/           # AI agents for content judging and processing
│   ├── controllers/      # Span controller logic
│   └── views/            # Data visualization and inspection
├── config/               # Pipeline configurations
│   └── pipelines/        # YAML configs for data processing
├── data/                 # Training and vocabulary data
│   ├── pretraining/      # Raw segments from PDF processing
│   └── vocab/            # Vocabulary induction outputs
├── docs/                 # Documentation and paper materials
│   ├── vocab_induction.md    # Section 3.1 documentation
│   ├── seed_embeddings.md    # Section 3.2 documentation  
│   ├── pretraining_schema.md # Data format specifications
│   └── paper/            # LaTeX source and compiled paper
├── tests/                # Unit tests and integration tests
│   ├── pipelines/        # Pipeline-specific tests (PDF→JSONL, vocab induction, embeddings)
│   ├── embedding/        # Embedding module tests (Section 3.2 validation)
│   ├── schema/           # Pydantic schema validation tests
│   ├── agents/           # AI agent and content judging tests
│   └── core/             # Core utilities and configuration tests
└── examples/             # Sample data and usage examples
```

---

## 🧪 Pipeline Tools

### Core Pipelines

- **`pdf2jsonl.py`** — Convert PDFs to validated JSONL segments with AI content judging
- **`jsonl2vocab.py`** — Induce hybrid Unigram-LM vocabulary using EM + Viterbi with adaptive pruning
- **`vocab2embedding.py`** — Generate seed embeddings and span candidates (Section 3.2: forward-backward algorithm, vocabulary-aware Xavier initialization, multi-scale contextualization)
- **`repo2jsonl.py`** — Export GitHub repositories to JSONL with shallow cloning and AI judging

### Shared Utilities

- **`shared/text_processor.py`** — Unified corpus loading and text processing across all pipelines for consistency and maintainability

### Validation & Analysis

- **Schema validation** — Pydantic models ensure data consistency across pipelines
- **Rich console output** — Detailed progress tracking and statistics reporting
- **Incremental processing** — Resume interrupted runs and process new data efficiently
- **Dependency management** — All dependencies from `pyproject.toml` are assumed available (matplotlib, seaborn, pandas, gitpython, pdf2seg, etc.)

### Configuration

- **YAML-based configs** — Hyperparameter tuning for vocabulary induction and content judging
- **Modular architecture** — Easy to extend with new processing stages and validation rules  

---

## 🌱 Embedding Module

The embedding module provides comprehensive utilities for working with **vocab2embedding pipeline** (Section 3.2) outputs, enabling analysis, visualization, and debugging of vocabulary-to-embedding transformations.

### Module Structure

- **`embedding_utils.py`** — Core utilities for loading and analyzing embeddings
- **`span_analysis.py`** — Advanced span pattern analysis with hierarchy detection  
- **`embedding_viz.py`** — Rich visualization tools (matplotlib and seaborn assumed available)
- **`analyze_results.py`** — Command-line analysis workflows
- **`test_pipeline.py`** — Comprehensive pipeline validation

### Quick Start

```python
from x_spanformer.embedding import (
    load_embedding_results,
    analyze_embedding_quality,
    SpanAnalyzer
)

# Load vocab2embedding results
result = load_embedding_results("data/embeddings", sequence_id=1)

# Analyze embedding quality
quality = analyze_embedding_quality(result['contextual_embeddings'])
print(f"Mean norm: {quality['mean_embedding_norm']:.3f}")

# Analyze span coverage patterns  
sequence = result['metadata']['sequence']
candidates = result['metadata']['span_candidates']
analyzer = SpanAnalyzer(sequence, candidates)

coverage = analyzer.compute_coverage_statistics()
print(f"Coverage: {coverage['coverage_density']:.1%}")
```

### Command-Line Analysis

```bash
# Analyze specific sequence
python -m x_spanformer.embedding.analyze_results data/embeddings/ --sequence-id 1

# Batch analysis across sequences
python -m x_spanformer.embedding.analyze_results data/embeddings/ --batch --max-sequences 10

# Export embeddings to numpy
python -m x_spanformer.embedding.analyze_results data/embeddings/ --export contextual
```

### Pipeline Testing

```bash
# Test complete pipeline with synthetic data
python x_spanformer/embedding/test_pipeline.py
```

**Expected Output:**
```
🧪 Testing vocab2embedding pipeline
✅ Pipeline initialized successfully  
✅ Processed sequence: 'the quick brown fox'
  Number of candidates: 112
✅ Embedding quality analysis: Mean norm: 16.816
✅ Span coverage analysis: Coverage density: 100.0%
🎉 All tests passed successfully!
```

### Key Features

- **Quality Assessment** — Embedding norms, variance ratios, similarity analysis
- **Span Pattern Analysis** — Hierarchy detection, coverage gaps, overlap patterns  
- **Visualization Suite** — Heatmaps, PCA plots, span coverage maps (matplotlib/seaborn integration)
- **Batch Processing** — Aggregate statistics across multiple sequences
- **Export Capabilities** — Numpy format, JSON metadata, comprehensive reporting

This module bridges Section 3.2 outputs with downstream X-Spanformer components, providing essential debugging and analysis capabilities for span-aware embedding research.

---

## 🔧 External Tools

### [`pdf2seg`](https://pypi.org/project/pdf2seg)

Segment PDF documents into structured clauses using OCR + spaCy:

```bash
pdf2seg -i paper.pdf -o spans/
```

Ideal for extracting domain-specific clause boundaries from scientific papers, REPL transcripts, or code-heavy PDFs. The output is then processed by our `pdf2jsonl` pipeline for validation and schema conformance.

### [`oxbar`](https://github.com/.../ox-bar)

Generate structured span-labeled records using local LLMs:

```bash
oxbar compile input.txt --type mixed --output spans.json
```

Supports retry logic, confidence scoring, and mode switching. Complements our vocabulary induction by providing supervised span labels for training data.

---

## 🧬 Architectural Inspiration

- **Linguistics:** X-bar phrase theory, projection-based syntax, span recursion  
- **Biomimicry:** Mycelial routing, compositional inference, entropy-driven adaptation  
- **Transformer Augmentation:** Span-aware attention, controller modulation, dropout-driven routing  

---

## 🤝 Contributing

We welcome span explorers, linguistically curious devs, and tokenizer skeptics.

Ways to help:
- Label new examples using `oxbar` or manual annotations  
- Extend the span role taxonomy for underrepresented domains (e.g., REPLs, math, RST)  
- Build new controller fusion heads or injection pathways  
- Analyze span induction across language families, treebanks, or doc formats  
- Visualize structural routing dynamics in longer sequences

Start with [`CONTRIBUTING.md`](./CONTRIBUTING.md) to onboard.

---

## 📄 Citation & License

This research and code are licensed under the **Creative Commons Attribution 4.0 International (CC BY 4.0)**.

```
Copyright (c) 2025  
TAU SYSTEMS by NAXZYU CORP.
```

### 📚 Zenodo Preprint  

**[https://zenodo.org/records/15750962](https://zenodo.org/records/15750962)**

```bibtex
@misc{rawson2025xspanformer,
  title        = {X-Spanformer: Tokenizer-Free Span Induction with Structural Fusion},
  author       = {Rawson, Kara and Chrzanowski, Aimee},
  year         = {2025},
  publisher    = {Zenodo},
  doi          = {10.5281/zenodo.15750962},
  url          = {https://zenodo.org/records/15750962}
}
```
<|MERGE_RESOLUTION|>--- conflicted
+++ resolved
@@ -1,400 +1,408 @@
-[![Python package](https://github.com/p3nGu1nZz/x-spanformer/actions/workflows/python-package.yml/badge.svg?branch=main)](https://github.com/p3nGu1nZz/x-spanformer/actions/workflows/python-package.yml)
-
-# 🧠 X-Spanformer
-
-**Tokenizer-free, span-aware transformer grounded in X-bar theory**  
-X-Spanformer learns to segment and fuse overlapping spans directly from raw input—code, natural language, or hybrid strings—without relying on tokenizers. It uses span-induced controller vectors to steer computation and model structure in a linguistically grounded, modality-flexible way.
-
----
-
-## 🚀 Key Features
-
-- **Tokenizer-Free Encoding** – no subword splits or external segmenters  
-- **Span-Aware Attention Routing** – structure is learned and fused into prefix/control signals  
-- **Multi-Domain Compositionality** – supports code, prose, REPLs, Markdown, etc.  
-- **Entropy-Annealed Training** – spans are initially exploratory, then crystallize over time  
-- **X-Bar Inspired Representation** – spans learned hierarchically, with linguistic roles and projections  
-
----
-
-## 📦 Data Format
-
-Training examples follow this schema:
-
-```json
-{
-  "input": ["The", " ", "quick", " ", "brown", " ", "fox", "."],
-  "type": "natural_language",
-  "span_labels": [
-    { "span": [0, 0], "label": "determiner", "role": "specifier", "text": "The" },
-    { "span": [2, 4], "label": "adjective_phrase", "role": "modifier", "text": "quick brown" },
-    { "span": [6, 6], "label": "noun", "role": "subject", "text": "fox" }
-  ]
-}
-```
-
-For full details, see [`/examples`](./examples) and the companion compiler agent [`ox-bar`](https://github.com/.../ox-bar).
-
----
-
-## 🧪 Data Preprocessing
-
-Our preprocessing pipeline consists of two main stages:
-
-### Stage 1: PDF to JSONL Conversion
-
-To generate semantically coherent pretraining data without tokenizers, we use the [`pdf2seg`](https://pypi.org/project/pdf2seg) package:
-
-```bash
-pip install pdf2seg
-```
-
-Process scanned or structured PDFs into entropy-minimized text spans:
-
-```bash
-# Generate JSONL segments from PDFs
-uv run -m x_spanformer.pipelines.pdf2jsonl \
-  -i input_pdfs/ \
-  -o data/pretraining/out \
-  --name pretraining
-```
-
-### Stage 2: Vocabulary Induction
-
-Generate a hybrid Unigram-LM vocabulary from the JSONL segments using the **Adaptive Unigram-LM Vocabulary Induction** algorithm:
-
-```bash
-# Induce vocabulary from JSONL segments
-uv run -m x_spanformer.pipelines.jsonl2vocab \
-  -i data/pretraining/out \
-  -o data/vocab/out
-```
-
-This implements the mathematical formulation from Section 3.1 of our paper (Algorithm 1), featuring:
-
-- **EM + Viterbi segmentation** with adaptive pruning based on perplexity and OOV thresholds
-- **Shared text processing utilities** via `x_spanformer.pipelines.shared.text_processor` for consistent corpus loading across all pipelines
-- **Comprehensive statistics output** including baseline/final perplexity, OOV rates, and pruning metrics
-- **Schema-validated vocabulary pieces** using `VocabPiece` and `VocabStats` models
-- **Multi-stage artifact generation** for transparency and debugging
-- **Consolidated corpus output** (`corpus.jsonl`) ready for downstream vocab2embedding processing
-
-### Stage 3: Seed Embeddings & Span Generation
-
-Transform vocabulary into contextualized embeddings and span candidates using Section 3.2 algorithms:
-
-```bash
-# Generate embeddings from vocabulary and text sequences
-uv run -m x_spanformer.pipelines.vocab2embedding \
-  --vocab data/vocab/out/vocab.jsonl \
-  --input data/vocab/out/corpus.jsonl \
-  --output data/embeddings/ \
-  --device cuda
-```
-
-This implements the unified algorithm from Section 3.2, featuring:
-
-- **Forward-backward soft probability computation** adapted from HMMs for variable-length pieces
-- **Vocabulary-aware Xavier initialization** with probability-adjusted embedding variance
-- **Multi-scale dilated convolutions** for contextual encoding (kernels [3,5,7], dilations [1,2,4])
-- **Vocabulary-informed span filtering** using alignment, compositional potential, and whitespace coherence
-
-The pipeline outputs both `vocab.jsonl` (final vocabulary with probabilities) and `vocab_stats.json` (comprehensive training statistics), enabling detailed analysis of the vocabulary induction process.
-
-All pipelines utilize shared utilities from `x_spanformer.pipelines.shared` for consistent text processing and schema validation, eliminating code duplication and ensuring data format consistency across the preprocessing workflow.
-
-Use the output as either raw training strings (for unsupervised Phase I) or compile with `oxbar` to produce labeled span records.
-
-This enables X-Spanformer to bootstrap span boundaries from real-world documents with high structural signal, without relying on brittle tokenization.
-
----
-
-## � Testing Framework
-
-X-Spanformer includes comprehensive test coverage organized into focused categories for maintainability and clear separation of concerns.
-
-### Test Organization
-
-- **`tests/pipelines/`** - Data processing pipeline tests
-  - `test_pipelines_pdf2jsonl.py` - PDF→JSONL conversion with AI judging
-  - `test_pipelines_jsonl2vocab.py` - Vocabulary induction (Section 3.1)
-  - `test_pipelines_vocab2embedding.py` - Seed embeddings & span generation (Section 3.2)
-  - `test_integration_vocab2embedding.py` - End-to-end integration validation
-
-- **`tests/embedding/`** - Embedding analysis utilities (Section 3.2)
-  - `test_pipeline.py` - Complete vocab2embedding pipeline validation
-
-- **`tests/schema/`** - Pydantic schema validation
-  - `test_schema.py` - Basic schema validation
-  - `test_schema_comprehensive.py` - Comprehensive schema tests  
-  - `test_schema_vocab.py` - Vocabulary schema validation
-
-- **`tests/agents/`** - AI agent and content processing
-  - `test_agents.py` - Base agent functionality
-  - `test_comprehensive_judge.py` - Content judging tests
-  - `test_e2e_ollama_client.py` - Ollama client integration
-
-- **`tests/core/`** - Core utilities and configuration
-  - `test_config_loader.py` - Configuration loading
-  - `test_error_handling.py` - Error handling validation
-  - `test_rich_utils.py` - Console output utilities
-  - `test_vocab_*.py` - Vocabulary processing utilities
-
-### Running Tests
-
-```bash
-# Run all tests
-python -m pytest tests/
-
-# Run specific test categories  
-python -m pytest tests/embedding/      # Embedding tests (Section 3.2)
-python -m pytest tests/pipelines/     # Pipeline tests (Sections 3.1, 3.2)
-python -m pytest tests/schema/        # Schema validation tests
-
-# Run with verbose output and coverage
-python -m pytest tests/ -v --cov=x_spanformer
-
-# Test specific pipeline components
-python -m pytest tests/embedding/test_pipeline.py -v
-python -m pytest tests/pipelines/test_pipelines_vocab2embedding.py -v
-```
-
-### Test Features
-
-- **Mathematical Correctness** - Validates Section 3.1/3.2 algorithms (EM convergence, forward-backward consistency, Xavier initialization)
-- **Integration Testing** - End-to-end pipeline validation with synthetic and real data
-- **Schema Validation** - Pydantic model testing with edge cases and comprehensive coverage
-- **Synthetic Data Generation** - Automated test data creation for consistent, reproducible testing
-- **Modular Architecture** - Organized by functionality for easy navigation and maintenance
-
----
-
-## �🧰 Repository Structure
-
-```
-x-spanformer/
-├── x_spanformer/
-│   ├── pipelines/        # Data processing pipelines
-<<<<<<< HEAD
-│   │   ├── shared/       # Shared utilities for consistent processing
-│   │   │   ├── text_processor.py  # Text splitting and processing utilities
-│   │   │   └── jsonl_processor.py # JSONL file handling and corpus management
-=======
-│   │   ├── shared/       # Shared utilities for consistent text processing and schema validation
-│   │   │   └── text_processor.py # Unified corpus loading across all pipelines
->>>>>>> 2f60cba8
-│   │   ├── pdf2jsonl.py  # PDF → JSONL conversion with AI judging
-│   │   ├── jsonl2vocab.py # Hybrid Unigram-LM vocabulary induction
-│   │   ├── vocab2embedding.py # Section 3.2: Seed embeddings & span generation
-│   │   └── repo2jsonl.py # GitHub repository → JSONL conversion
-│   ├── embedding/        # Embedding analysis & utilities (Section 3.2)
-│   │   ├── embedding_utils.py # Loading, analysis, quality metrics
-│   │   ├── span_analysis.py   # Span patterns, hierarchy, coverage
-│   │   ├── embedding_viz.py   # Visualization tools (optional deps)
-│   │   ├── analyze_results.py # CLI analysis workflows
-│   │   └── test_pipeline.py   # Pipeline validation
-│   ├── schema/           # Pydantic data models and validation
-│   │   ├── pretrain_record.py # Training data schema
-│   │   ├── vocab.py      # Vocabulary piece and statistics schemas
-│   │   └── ...           # Other schema definitions
-│   ├── agents/           # AI agents for content judging and processing
-│   ├── controllers/      # Span controller logic
-│   └── views/            # Data visualization and inspection
-├── config/               # Pipeline configurations
-│   └── pipelines/        # YAML configs for data processing
-├── data/                 # Training and vocabulary data
-│   ├── pretraining/      # Raw segments from PDF processing
-│   └── vocab/            # Vocabulary induction outputs
-├── docs/                 # Documentation and paper materials
-│   ├── vocab_induction.md    # Section 3.1 documentation
-│   ├── seed_embeddings.md    # Section 3.2 documentation  
-│   ├── pretraining_schema.md # Data format specifications
-│   └── paper/            # LaTeX source and compiled paper
-├── tests/                # Unit tests and integration tests
-│   ├── pipelines/        # Pipeline-specific tests (PDF→JSONL, vocab induction, embeddings)
-│   ├── embedding/        # Embedding module tests (Section 3.2 validation)
-│   ├── schema/           # Pydantic schema validation tests
-│   ├── agents/           # AI agent and content judging tests
-│   └── core/             # Core utilities and configuration tests
-└── examples/             # Sample data and usage examples
-```
-
----
-
-## 🧪 Pipeline Tools
-
-### Core Pipelines
-
-- **`pdf2jsonl.py`** — Convert PDFs to validated JSONL segments with AI content judging
-- **`jsonl2vocab.py`** — Induce hybrid Unigram-LM vocabulary using EM + Viterbi with adaptive pruning
-- **`vocab2embedding.py`** — Generate seed embeddings and span candidates (Section 3.2: forward-backward algorithm, vocabulary-aware Xavier initialization, multi-scale contextualization)
-- **`repo2jsonl.py`** — Export GitHub repositories to JSONL with shallow cloning and AI judging
-
-### Shared Utilities
-
-- **`shared/text_processor.py`** — Unified corpus loading and text processing across all pipelines for consistency and maintainability
-
-### Validation & Analysis
-
-- **Schema validation** — Pydantic models ensure data consistency across pipelines
-- **Rich console output** — Detailed progress tracking and statistics reporting
-- **Incremental processing** — Resume interrupted runs and process new data efficiently
-- **Dependency management** — All dependencies from `pyproject.toml` are assumed available (matplotlib, seaborn, pandas, gitpython, pdf2seg, etc.)
-
-### Configuration
-
-- **YAML-based configs** — Hyperparameter tuning for vocabulary induction and content judging
-- **Modular architecture** — Easy to extend with new processing stages and validation rules  
-
----
-
-## 🌱 Embedding Module
-
-The embedding module provides comprehensive utilities for working with **vocab2embedding pipeline** (Section 3.2) outputs, enabling analysis, visualization, and debugging of vocabulary-to-embedding transformations.
-
-### Module Structure
-
-- **`embedding_utils.py`** — Core utilities for loading and analyzing embeddings
-- **`span_analysis.py`** — Advanced span pattern analysis with hierarchy detection  
-- **`embedding_viz.py`** — Rich visualization tools (matplotlib and seaborn assumed available)
-- **`analyze_results.py`** — Command-line analysis workflows
-- **`test_pipeline.py`** — Comprehensive pipeline validation
-
-### Quick Start
-
-```python
-from x_spanformer.embedding import (
-    load_embedding_results,
-    analyze_embedding_quality,
-    SpanAnalyzer
-)
-
-# Load vocab2embedding results
-result = load_embedding_results("data/embeddings", sequence_id=1)
-
-# Analyze embedding quality
-quality = analyze_embedding_quality(result['contextual_embeddings'])
-print(f"Mean norm: {quality['mean_embedding_norm']:.3f}")
-
-# Analyze span coverage patterns  
-sequence = result['metadata']['sequence']
-candidates = result['metadata']['span_candidates']
-analyzer = SpanAnalyzer(sequence, candidates)
-
-coverage = analyzer.compute_coverage_statistics()
-print(f"Coverage: {coverage['coverage_density']:.1%}")
-```
-
-### Command-Line Analysis
-
-```bash
-# Analyze specific sequence
-python -m x_spanformer.embedding.analyze_results data/embeddings/ --sequence-id 1
-
-# Batch analysis across sequences
-python -m x_spanformer.embedding.analyze_results data/embeddings/ --batch --max-sequences 10
-
-# Export embeddings to numpy
-python -m x_spanformer.embedding.analyze_results data/embeddings/ --export contextual
-```
-
-### Pipeline Testing
-
-```bash
-# Test complete pipeline with synthetic data
-python x_spanformer/embedding/test_pipeline.py
-```
-
-**Expected Output:**
-```
-🧪 Testing vocab2embedding pipeline
-✅ Pipeline initialized successfully  
-✅ Processed sequence: 'the quick brown fox'
-  Number of candidates: 112
-✅ Embedding quality analysis: Mean norm: 16.816
-✅ Span coverage analysis: Coverage density: 100.0%
-🎉 All tests passed successfully!
-```
-
-### Key Features
-
-- **Quality Assessment** — Embedding norms, variance ratios, similarity analysis
-- **Span Pattern Analysis** — Hierarchy detection, coverage gaps, overlap patterns  
-- **Visualization Suite** — Heatmaps, PCA plots, span coverage maps (matplotlib/seaborn integration)
-- **Batch Processing** — Aggregate statistics across multiple sequences
-- **Export Capabilities** — Numpy format, JSON metadata, comprehensive reporting
-
-This module bridges Section 3.2 outputs with downstream X-Spanformer components, providing essential debugging and analysis capabilities for span-aware embedding research.
-
----
-
-## 🔧 External Tools
-
-### [`pdf2seg`](https://pypi.org/project/pdf2seg)
-
-Segment PDF documents into structured clauses using OCR + spaCy:
-
-```bash
-pdf2seg -i paper.pdf -o spans/
-```
-
-Ideal for extracting domain-specific clause boundaries from scientific papers, REPL transcripts, or code-heavy PDFs. The output is then processed by our `pdf2jsonl` pipeline for validation and schema conformance.
-
-### [`oxbar`](https://github.com/.../ox-bar)
-
-Generate structured span-labeled records using local LLMs:
-
-```bash
-oxbar compile input.txt --type mixed --output spans.json
-```
-
-Supports retry logic, confidence scoring, and mode switching. Complements our vocabulary induction by providing supervised span labels for training data.
-
----
-
-## 🧬 Architectural Inspiration
-
-- **Linguistics:** X-bar phrase theory, projection-based syntax, span recursion  
-- **Biomimicry:** Mycelial routing, compositional inference, entropy-driven adaptation  
-- **Transformer Augmentation:** Span-aware attention, controller modulation, dropout-driven routing  
-
----
-
-## 🤝 Contributing
-
-We welcome span explorers, linguistically curious devs, and tokenizer skeptics.
-
-Ways to help:
-- Label new examples using `oxbar` or manual annotations  
-- Extend the span role taxonomy for underrepresented domains (e.g., REPLs, math, RST)  
-- Build new controller fusion heads or injection pathways  
-- Analyze span induction across language families, treebanks, or doc formats  
-- Visualize structural routing dynamics in longer sequences
-
-Start with [`CONTRIBUTING.md`](./CONTRIBUTING.md) to onboard.
-
----
-
-## 📄 Citation & License
-
-This research and code are licensed under the **Creative Commons Attribution 4.0 International (CC BY 4.0)**.
-
-```
-Copyright (c) 2025  
-TAU SYSTEMS by NAXZYU CORP.
-```
-
-### 📚 Zenodo Preprint  
-
-**[https://zenodo.org/records/15750962](https://zenodo.org/records/15750962)**
-
-```bibtex
-@misc{rawson2025xspanformer,
-  title        = {X-Spanformer: Tokenizer-Free Span Induction with Structural Fusion},
-  author       = {Rawson, Kara and Chrzanowski, Aimee},
-  year         = {2025},
-  publisher    = {Zenodo},
-  doi          = {10.5281/zenodo.15750962},
-  url          = {https://zenodo.org/records/15750962}
-}
-```
+[![Python package](https://github.com/p3nGu1nZz/x-spanformer/actions/workflows/python-package.yml/badge.svg?branch=main)](https://github.com/p3nGu1nZz/x-spanformer/actions/workflows/python-package.yml)
+
+# 🧠 X-Spanformer
+
+**Tokenizer-free, span-aware transformer grounded in X-bar theory**  
+X-Spanformer learns to segment and fuse overlapping spans directly from raw input—code, natural language, or hybrid strings—without relying on tokenizers. It uses span-induced controller vectors to steer computation and model structure in a linguistically grounded, modality-flexible way.
+
+---
+
+## 🚀 Key Features
+
+- **Tokenizer-Free Encoding** – no subword splits or external segmenters  
+- **Span-Aware Attention Routing** – structure is learned and fused into prefix/control signals  
+- **Multi-Domain Compositionality** – supports code, prose, REPLs, Markdown, etc.  
+- **Entropy-Annealed Training** – spans are initially exploratory, then crystallize over time  
+- **X-Bar Inspired Representation** – spans learned hierarchically, with linguistic roles and projections  
+
+---
+
+## 📦 Data Format
+
+Training examples follow this schema:
+
+```json
+{
+  "input": ["The", " ", "quick", " ", "brown", " ", "fox", "."],
+  "type": "natural_language",
+  "span_labels": [
+    { "span": [0, 0], "label": "determiner", "role": "specifier", "text": "The" },
+    { "span": [2, 4], "label": "adjective_phrase", "role": "modifier", "text": "quick brown" },
+    { "span": [6, 6], "label": "noun", "role": "subject", "text": "fox" }
+  ]
+}
+```
+
+For full details, see [`/examples`](./examples) and the companion compiler agent [`ox-bar`](https://github.com/.../ox-bar).
+
+---
+
+## 🧪 Data Preprocessing
+
+Our preprocessing pipeline consists of two main stages:
+
+### Stage 1: PDF to JSONL Conversion
+
+To generate semantically coherent pretraining data without tokenizers, we use the [`pdf2seg`](https://pypi.org/project/pdf2seg) package:
+
+```bash
+pip install pdf2seg
+```
+
+Process scanned or structured PDFs into entropy-minimized text spans:
+
+```bash
+# Generate JSONL segments from PDFs
+uv run -m x_spanformer.pipelines.pdf2jsonl \
+  -i input_pdfs/ \
+  -o data/pretraining/out \
+  --name pretraining
+```
+
+### Stage 2: Vocabulary Induction
+
+Generate a hybrid Unigram-LM vocabulary from the JSONL segments using the **Adaptive Unigram-LM Vocabulary Induction** algorithm:
+
+```bash
+# Induce vocabulary from JSONL segments
+uv run -m x_spanformer.pipelines.jsonl2vocab \
+  -i data/pretraining/out \
+  -o data/vocab/out
+```
+
+This implements the mathematical formulation from Section 3.1 of our paper (Algorithm 1), featuring:
+
+- **EM + Viterbi segmentation** with adaptive pruning based on perplexity and OOV thresholds
+- **Shared text processing utilities** via `x_spanformer.pipelines.shared.text_processor` for consistent corpus loading across all pipelines
+- **Shared text processing utilities** via `x_spanformer.pipelines.shared.text_processor` for consistent corpus loading across all pipelines
+- **Comprehensive statistics output** including baseline/final perplexity, OOV rates, and pruning metrics
+- **Schema-validated vocabulary pieces** using `VocabPiece` and `VocabStats` models
+- **Multi-stage artifact generation** for transparency and debugging
+- **Consolidated corpus output** (`corpus.jsonl`) ready for downstream vocab2embedding processing
+
+### Stage 3: Seed Embeddings & Span Generation
+
+Transform vocabulary into contextualized embeddings and span candidates using Section 3.2 algorithms:
+
+```bash
+# Generate embeddings from vocabulary and text sequences
+uv run -m x_spanformer.pipelines.vocab2embedding \
+  --vocab data/vocab/out/vocab.jsonl \
+  --input data/vocab/out/corpus.jsonl \
+  --output data/embeddings/ \
+  --device cuda
+```
+
+This implements the unified algorithm from Section 3.2, featuring:
+
+- **Forward-backward soft probability computation** adapted from HMMs for variable-length pieces
+- **Vocabulary-aware Xavier initialization** with probability-adjusted embedding variance
+- **Multi-scale dilated convolutions** for contextual encoding (kernels [3,5,7], dilations [1,2,4])
+- **Vocabulary-informed span filtering** using alignment, compositional potential, and whitespace coherence
+
+The pipeline outputs both `vocab.jsonl` (final vocabulary with probabilities) and `vocab_stats.json` (comprehensive training statistics), enabling detailed analysis of the vocabulary induction process.
+
+All pipelines utilize shared utilities from `x_spanformer.pipelines.shared` for consistent text processing and schema validation, eliminating code duplication and ensuring data format consistency across the preprocessing workflow.
+
+All pipelines utilize shared utilities from `x_spanformer.pipelines.shared` for consistent text processing and schema validation, eliminating code duplication and ensuring data format consistency across the preprocessing workflow.
+
+Use the output as either raw training strings (for unsupervised Phase I) or compile with `oxbar` to produce labeled span records.
+
+This enables X-Spanformer to bootstrap span boundaries from real-world documents with high structural signal, without relying on brittle tokenization.
+
+---
+
+## � Testing Framework
+
+X-Spanformer includes comprehensive test coverage organized into focused categories for maintainability and clear separation of concerns.
+
+### Test Organization
+
+- **`tests/pipelines/`** - Data processing pipeline tests
+  - `test_pipelines_pdf2jsonl.py` - PDF→JSONL conversion with AI judging
+  - `test_pipelines_jsonl2vocab.py` - Vocabulary induction (Section 3.1)
+  - `test_pipelines_vocab2embedding.py` - Seed embeddings & span generation (Section 3.2)
+  - `test_integration_vocab2embedding.py` - End-to-end integration validation
+
+- **`tests/embedding/`** - Embedding analysis utilities (Section 3.2)
+  - `test_pipeline.py` - Complete vocab2embedding pipeline validation
+
+- **`tests/schema/`** - Pydantic schema validation
+  - `test_schema.py` - Basic schema validation
+  - `test_schema_comprehensive.py` - Comprehensive schema tests  
+  - `test_schema_vocab.py` - Vocabulary schema validation
+
+- **`tests/agents/`** - AI agent and content processing
+  - `test_agents.py` - Base agent functionality
+  - `test_comprehensive_judge.py` - Content judging tests
+  - `test_e2e_ollama_client.py` - Ollama client integration
+
+- **`tests/core/`** - Core utilities and configuration
+  - `test_config_loader.py` - Configuration loading
+  - `test_error_handling.py` - Error handling validation
+  - `test_rich_utils.py` - Console output utilities
+  - `test_vocab_*.py` - Vocabulary processing utilities
+
+### Running Tests
+
+```bash
+# Run all tests
+python -m pytest tests/
+
+# Run specific test categories  
+python -m pytest tests/embedding/      # Embedding tests (Section 3.2)
+python -m pytest tests/pipelines/     # Pipeline tests (Sections 3.1, 3.2)
+python -m pytest tests/schema/        # Schema validation tests
+
+# Run with verbose output and coverage
+python -m pytest tests/ -v --cov=x_spanformer
+
+# Test specific pipeline components
+python -m pytest tests/embedding/test_pipeline.py -v
+python -m pytest tests/pipelines/test_pipelines_vocab2embedding.py -v
+```
+
+### Test Features
+
+- **Mathematical Correctness** - Validates Section 3.1/3.2 algorithms (EM convergence, forward-backward consistency, Xavier initialization)
+- **Integration Testing** - End-to-end pipeline validation with synthetic and real data
+- **Schema Validation** - Pydantic model testing with edge cases and comprehensive coverage
+- **Synthetic Data Generation** - Automated test data creation for consistent, reproducible testing
+- **Modular Architecture** - Organized by functionality for easy navigation and maintenance
+
+---
+
+## �🧰 Repository Structure
+
+```
+x-spanformer/
+├── x_spanformer/
+│   ├── pipelines/        # Data processing pipelines
+│   │   ├── shared/       # Shared utilities for consistent processing
+│   │   │   ├── text_processor.py  # Text splitting and processing utilities
+│   │   │   └── jsonl_processor.py # JSONL file handling and corpus management
+│   │   ├── pdf2jsonl.py  # PDF → JSONL conversion with AI judging
+│   │   ├── jsonl2vocab.py # Hybrid Unigram-LM vocabulary induction
+│   │   ├── vocab2embedding.py # Section 3.2: Seed embeddings & span generation
+│   │   └── repo2jsonl.py # GitHub repository → JSONL conversion
+│   │   ├── vocab2embedding.py # Section 3.2: Seed embeddings & span generation
+│   │   └── repo2jsonl.py # GitHub repository → JSONL conversion
+│   ├── embedding/        # Embedding analysis & utilities (Section 3.2)
+│   │   ├── embedding_utils.py # Loading, analysis, quality metrics
+│   │   ├── span_analysis.py   # Span patterns, hierarchy, coverage
+│   │   ├── embedding_viz.py   # Visualization tools (optional deps)
+│   │   ├── analyze_results.py # CLI analysis workflows
+│   │   └── test_pipeline.py   # Pipeline validation
+│   ├── schema/           # Pydantic data models and validation
+│   │   ├── pretrain_record.py # Training data schema
+│   │   ├── vocab.py      # Vocabulary piece and statistics schemas
+│   │   └── ...           # Other schema definitions
+│   ├── agents/           # AI agents for content judging and processing
+│   ├── controllers/      # Span controller logic
+│   └── views/            # Data visualization and inspection
+├── config/               # Pipeline configurations
+│   └── pipelines/        # YAML configs for data processing
+├── data/                 # Training and vocabulary data
+│   ├── pretraining/      # Raw segments from PDF processing
+│   └── vocab/            # Vocabulary induction outputs
+├── docs/                 # Documentation and paper materials
+│   ├── vocab_induction.md    # Section 3.1 documentation
+│   ├── seed_embeddings.md    # Section 3.2 documentation  
+│   ├── pretraining_schema.md # Data format specifications
+│   └── paper/            # LaTeX source and compiled paper
+├── tests/                # Unit tests and integration tests
+│   ├── pipelines/        # Pipeline-specific tests (PDF→JSONL, vocab induction, embeddings)
+│   ├── embedding/        # Embedding module tests (Section 3.2 validation)
+│   ├── schema/           # Pydantic schema validation tests
+│   ├── agents/           # AI agent and content judging tests
+│   └── core/             # Core utilities and configuration tests
+└── examples/             # Sample data and usage examples
+```
+
+---
+
+## 🧪 Pipeline Tools
+
+### Core Pipelines
+
+- **`pdf2jsonl.py`** — Convert PDFs to validated JSONL segments with AI content judging
+- **`jsonl2vocab.py`** — Induce hybrid Unigram-LM vocabulary using EM + Viterbi with adaptive pruning
+- **`vocab2embedding.py`** — Generate seed embeddings and span candidates (Section 3.2: forward-backward algorithm, vocabulary-aware Xavier initialization, multi-scale contextualization)
+- **`repo2jsonl.py`** — Export GitHub repositories to JSONL with shallow cloning and AI judging
+
+### Shared Utilities
+
+- **`shared/text_processor.py`** — Unified corpus loading and text processing across all pipelines for consistency and maintainability
+- **`repo2jsonl.py`** — Export GitHub repositories to JSONL with shallow cloning and AI judging
+
+### Shared Utilities
+
+- **`shared/text_processor.py`** — Unified corpus loading and text processing across all pipelines for consistency and maintainability
+
+### Validation & Analysis
+
+- **Schema validation** — Pydantic models ensure data consistency across pipelines
+- **Rich console output** — Detailed progress tracking and statistics reporting
+- **Incremental processing** — Resume interrupted runs and process new data efficiently
+- **Dependency management** — All dependencies from `pyproject.toml` are assumed available (matplotlib, seaborn, pandas, gitpython, pdf2seg, etc.)
+- **Dependency management** — All dependencies from `pyproject.toml` are assumed available (matplotlib, seaborn, pandas, gitpython, pdf2seg, etc.)
+
+### Configuration
+
+- **YAML-based configs** — Hyperparameter tuning for vocabulary induction and content judging
+- **Modular architecture** — Easy to extend with new processing stages and validation rules  
+
+---
+
+## 🌱 Embedding Module
+
+The embedding module provides comprehensive utilities for working with **vocab2embedding pipeline** (Section 3.2) outputs, enabling analysis, visualization, and debugging of vocabulary-to-embedding transformations.
+
+### Module Structure
+
+- **`embedding_utils.py`** — Core utilities for loading and analyzing embeddings
+- **`span_analysis.py`** — Advanced span pattern analysis with hierarchy detection  
+- **`embedding_viz.py`** — Rich visualization tools (matplotlib and seaborn assumed available)
+- **`embedding_viz.py`** — Rich visualization tools (matplotlib and seaborn assumed available)
+- **`analyze_results.py`** — Command-line analysis workflows
+- **`test_pipeline.py`** — Comprehensive pipeline validation
+
+### Quick Start
+
+```python
+from x_spanformer.embedding import (
+    load_embedding_results,
+    analyze_embedding_quality,
+    SpanAnalyzer
+)
+
+# Load vocab2embedding results
+result = load_embedding_results("data/embeddings", sequence_id=1)
+
+# Analyze embedding quality
+quality = analyze_embedding_quality(result['contextual_embeddings'])
+print(f"Mean norm: {quality['mean_embedding_norm']:.3f}")
+
+# Analyze span coverage patterns  
+sequence = result['metadata']['sequence']
+candidates = result['metadata']['span_candidates']
+analyzer = SpanAnalyzer(sequence, candidates)
+
+coverage = analyzer.compute_coverage_statistics()
+print(f"Coverage: {coverage['coverage_density']:.1%}")
+```
+
+### Command-Line Analysis
+
+```bash
+# Analyze specific sequence
+python -m x_spanformer.embedding.analyze_results data/embeddings/ --sequence-id 1
+
+# Batch analysis across sequences
+python -m x_spanformer.embedding.analyze_results data/embeddings/ --batch --max-sequences 10
+
+# Export embeddings to numpy
+python -m x_spanformer.embedding.analyze_results data/embeddings/ --export contextual
+```
+
+### Pipeline Testing
+
+```bash
+# Test complete pipeline with synthetic data
+python x_spanformer/embedding/test_pipeline.py
+```
+
+**Expected Output:**
+```
+🧪 Testing vocab2embedding pipeline
+✅ Pipeline initialized successfully  
+✅ Processed sequence: 'the quick brown fox'
+  Number of candidates: 112
+✅ Embedding quality analysis: Mean norm: 16.816
+✅ Span coverage analysis: Coverage density: 100.0%
+🎉 All tests passed successfully!
+```
+
+### Key Features
+
+- **Quality Assessment** — Embedding norms, variance ratios, similarity analysis
+- **Span Pattern Analysis** — Hierarchy detection, coverage gaps, overlap patterns  
+- **Visualization Suite** — Heatmaps, PCA plots, span coverage maps (matplotlib/seaborn integration)
+- **Visualization Suite** — Heatmaps, PCA plots, span coverage maps (matplotlib/seaborn integration)
+- **Batch Processing** — Aggregate statistics across multiple sequences
+- **Export Capabilities** — Numpy format, JSON metadata, comprehensive reporting
+
+This module bridges Section 3.2 outputs with downstream X-Spanformer components, providing essential debugging and analysis capabilities for span-aware embedding research.
+
+---
+
+## 🔧 External Tools
+
+### [`pdf2seg`](https://pypi.org/project/pdf2seg)
+
+Segment PDF documents into structured clauses using OCR + spaCy:
+
+```bash
+pdf2seg -i paper.pdf -o spans/
+```
+
+Ideal for extracting domain-specific clause boundaries from scientific papers, REPL transcripts, or code-heavy PDFs. The output is then processed by our `pdf2jsonl` pipeline for validation and schema conformance.
+
+### [`oxbar`](https://github.com/.../ox-bar)
+
+Generate structured span-labeled records using local LLMs:
+
+```bash
+oxbar compile input.txt --type mixed --output spans.json
+```
+
+Supports retry logic, confidence scoring, and mode switching. Complements our vocabulary induction by providing supervised span labels for training data.
+
+---
+
+## 🧬 Architectural Inspiration
+
+- **Linguistics:** X-bar phrase theory, projection-based syntax, span recursion  
+- **Biomimicry:** Mycelial routing, compositional inference, entropy-driven adaptation  
+- **Transformer Augmentation:** Span-aware attention, controller modulation, dropout-driven routing  
+
+---
+
+## 🤝 Contributing
+
+We welcome span explorers, linguistically curious devs, and tokenizer skeptics.
+
+Ways to help:
+- Label new examples using `oxbar` or manual annotations  
+- Extend the span role taxonomy for underrepresented domains (e.g., REPLs, math, RST)  
+- Build new controller fusion heads or injection pathways  
+- Analyze span induction across language families, treebanks, or doc formats  
+- Visualize structural routing dynamics in longer sequences
+
+Start with [`CONTRIBUTING.md`](./CONTRIBUTING.md) to onboard.
+
+---
+
+## 📄 Citation & License
+
+This research and code are licensed under the **Creative Commons Attribution 4.0 International (CC BY 4.0)**.
+
+```
+Copyright (c) 2025  
+TAU SYSTEMS by NAXZYU CORP.
+```
+
+### 📚 Zenodo Preprint  
+
+**[https://zenodo.org/records/15750962](https://zenodo.org/records/15750962)**
+
+```bibtex
+@misc{rawson2025xspanformer,
+  title        = {X-Spanformer: Tokenizer-Free Span Induction with Structural Fusion},
+  author       = {Rawson, Kara and Chrzanowski, Aimee},
+  year         = {2025},
+  publisher    = {Zenodo},
+  doi          = {10.5281/zenodo.15750962},
+  url          = {https://zenodo.org/records/15750962}
+}
+```