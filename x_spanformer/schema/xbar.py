--- conflicted
+++ resolved
@@ -1,71 +1,68 @@
-from typing import Literal, Optional, Tuple
-from pydantic import BaseModel, Field, ConfigDict
-<<<<<<< HEAD
-=======
-
-
-# Code domain labels based on pretraining_schema.md
-CodeLabel = Literal[
-    "keyword", "identifier", "operator", "delimiter", "literal", "type", "specifier",
-    "space", "newline", "comment", "preprocessor", "call", "block", "control"
-]
-
-CodeRole = Literal[
-    "variable name", "assignment", "loop body", "function body", "function", "macro invocation",
-    "indent", "separator", "line separator", "documentation", "directive", "conditional",
-    "iteration", "declaration", "expression", "statement", "parameter", "argument",
-    "return value", "class name", "method name", "field name", "constant", "variable declaration",
-    "loop type", "primitive", "loop variable", "assignment operator", "numeric value", 
-    "statement terminator", "float", "constant name", "string literal", "boolean literal"
-]
-
-# Natural language labels based on pretraining_schema.md  
-NaturalLabel = Literal[
-    "noun", "verb", "adjective", "adverb", "preposition", "conjunction", "determiner",
-    "pronoun", "interjection", "punctuation", "space", "newline", "number", "symbol"
-]
-
-NaturalRole = Literal[
-    "subject", "object", "complement", "agent", "theme", "predicate", "action", "state",
-    "modifier", "attributive", "predicative", "manner", "time", "place", "degree",
-    "adverbial modifier", "relation", "complement introducer", "coordination", "subordination",
-    "definite", "indefinite", "quantifier", "demonstrative", "possessive", "personal",
-    "relative", "interrogative", "reflexive", "exclamation", "greeting", "separator",
-    "line break", "cardinal", "ordinal", "special character", "formatting", "noun specifier",
-    "instruction", "tense anchor", "auxiliary", "attribute", "negation", "temporal",
-    "article", "terminator", "clause boundary", "soft break", "phrase gap", 
-    "paragraph divider", "token"
-]
-
-# Hybrid/mixed domain roles
-HybridRole = Literal[
-    "code_delimiter", "natural_language_context", "embedded_syntax", "transition_marker",
-    "inline_code", "documentation_context", "instruction", "example", "reference",
-    "inline code open", "inline code close"
-]
-
-# X-bar structural roles
-XBarRole = Literal[
-    "specifier", "complement", "adjunct", "head", "modifier", "determiner", "nucleus"
-]
->>>>>>> 0b7435d6
-
-
-class XPSpan(BaseModel):
-    span: Tuple[int, int] = Field(..., description="Start and end token indices for the X-bar phrase")
-    category: Literal["X⁰", "X′", "XP"] = Field(..., description="Constituent category (head, intermediate, phrase)")
-    role: Optional[XBarRole] = Field(None, description="Constituent role relative to the head")
-    label: Optional[str] = Field(None, description="Optional syntactic label (e.g., 'NP', 'VP', 'PP')")
-    text: Optional[str] = Field(None, description="Human-readable span content (optional, for debugging)")
-
-    model_config = ConfigDict(
-        json_schema_extra = {
-            "example": {
-                "span": [2, 5],
-                "category": "XP",
-                "role": "specifier",
-                "label": "NP",
-                "text": "the quick fox"
-            }
-        }
+from typing import Literal, Optional, Tuple
+from pydantic import BaseModel, Field, ConfigDict
+
+
+# Code domain labels based on pretraining_schema.md
+CodeLabel = Literal[
+    "keyword", "identifier", "operator", "delimiter", "literal", "type", "specifier",
+    "space", "newline", "comment", "preprocessor", "call", "block", "control"
+]
+
+CodeRole = Literal[
+    "variable name", "assignment", "loop body", "function body", "function", "macro invocation",
+    "indent", "separator", "line separator", "documentation", "directive", "conditional",
+    "iteration", "declaration", "expression", "statement", "parameter", "argument",
+    "return value", "class name", "method name", "field name", "constant", "variable declaration",
+    "loop type", "primitive", "loop variable", "assignment operator", "numeric value", 
+    "statement terminator", "float", "constant name", "string literal", "boolean literal"
+]
+
+# Natural language labels based on pretraining_schema.md  
+NaturalLabel = Literal[
+    "noun", "verb", "adjective", "adverb", "preposition", "conjunction", "determiner",
+    "pronoun", "interjection", "punctuation", "space", "newline", "number", "symbol"
+]
+
+NaturalRole = Literal[
+    "subject", "object", "complement", "agent", "theme", "predicate", "action", "state",
+    "modifier", "attributive", "predicative", "manner", "time", "place", "degree",
+    "adverbial modifier", "relation", "complement introducer", "coordination", "subordination",
+    "definite", "indefinite", "quantifier", "demonstrative", "possessive", "personal",
+    "relative", "interrogative", "reflexive", "exclamation", "greeting", "separator",
+    "line break", "cardinal", "ordinal", "special character", "formatting", "noun specifier",
+    "instruction", "tense anchor", "auxiliary", "attribute", "negation", "temporal",
+    "article", "terminator", "clause boundary", "soft break", "phrase gap", 
+    "paragraph divider", "token"
+]
+
+# Hybrid/mixed domain roles
+HybridRole = Literal[
+    "code_delimiter", "natural_language_context", "embedded_syntax", "transition_marker",
+    "inline_code", "documentation_context", "instruction", "example", "reference",
+    "inline code open", "inline code close"
+]
+
+# X-bar structural roles
+XBarRole = Literal[
+    "specifier", "complement", "adjunct", "head", "modifier", "determiner", "nucleus"
+]
+
+
+class XPSpan(BaseModel):
+    span: Tuple[int, int] = Field(..., description="Start and end token indices for the X-bar phrase")
+    category: Literal["X⁰", "X′", "XP"] = Field(..., description="Constituent category (head, intermediate, phrase)")
+    role: Optional[XBarRole] = Field(None, description="Constituent role relative to the head")
+    label: Optional[str] = Field(None, description="Optional syntactic label (e.g., 'NP', 'VP', 'PP')")
+    text: Optional[str] = Field(None, description="Human-readable span content (optional, for debugging)")
+
+    model_config = ConfigDict(
+        json_schema_extra = {
+            "example": {
+                "span": [2, 5],
+                "category": "XP",
+                "role": "specifier",
+                "label": "NP",
+                "text": "the quick fox"
+            }
+        }
     )